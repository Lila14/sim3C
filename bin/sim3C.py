#!/usr/bin/env python
"""
meta-sweeper - for performing parametric sweeps of simulated
metagenomic sequencing experiments.
Copyright (C) 2016 "Matthew Z DeMaere"

This program is free software: you can redistribute it and/or modify
it under the terms of the GNU General Public License as published
by the Free Software Foundation, either version 3 of the License, or
(at your option) any later version.

This program is distributed in the hope that it will be useful, but
WITHOUT ANY WARRANTY; without even the implied warranty of
MERCHANTABILITY or FITNESS FOR A PARTICULAR PURPOSE.  See the
GNU General Public License for more details.

You should have received a copy of the GNU General Public License
along with this program.  If not, see <http://www.gnu.org/licenses/>.
"""
from collections import OrderedDict, namedtuple

import numpy as np
import tqdm
from Bio import Alphabet
from Bio import SeqIO
from Bio.Restriction import Restriction
from Bio.Restriction.Restriction_Dictionary import rest_dict, typedict

import Art
import abundance as abn
import empirical_model as em


class Sim3CException(Exception):
    """Module base exception class"""
    def __init__(self, message):
        super(Sim3CException, self).__init__(message)


class NoCutSitesException(Sim3CException):
    """Occurs when a target template contains no cutsites for a specified restriction enzyme"""
    def __init__(self, seq_name, enz_name):
        super(NoCutSitesException, self).__init__(
            'sequence [{0}] had no cutsites for enzyme [{1}]'.format(seq_name, enz_name))


class OutOfBoundsException(Sim3CException):
    """Raised when coordinates lie out of range of replicon"""
    def __init__(self, pos, maxpos):
        super(OutOfBoundsException, self).__init__(
            "exceeded maximum template length {0} > {1}".format(pos, maxpos))


class EmptyRegistryException(Sim3CException):
    """No registry was empty when attempting to act upon its contents"""
    pass


class MonochromosomalException(Sim3CException):
    """A method require more than one chromosome was invoked on a monochromosomal cell"""
    pass


def choice(rs, vals, cdf):
    """
    Random selection of an element from an array, biased by the supplied CDF.
    :param rs: a numpy RandomState object for random number generation
    :param vals: the array of potential choices
    :param cdf: the CDF describing each elements probability of selection
    :return: the selected element
    """
    return vals[np.searchsorted(cdf, rs.uniform())]


def get_enzyme_instance_ipython(enz_name):
    """
    An alternative method to fetch an instance of a given restriction enzyme by its
    name using a work-around which avoids exception with getattr() in iPython.

    Ackn: StackOverflow: user xbello.
    See: http://stackoverflow.com/questions/20381912/type-object-restrictiontype-has-no-attribute-size

    :param enz_name: the case-sensitive name of the enzyme
    :return: RestrictionType the enzyme instance
    """
    r_type_names = [rt for tid, (rt, rn) in typedict.iteritems() if enz_name in rn][0]
    r_clz = tuple(getattr(Restriction, rt) for rt in r_type_names)
    return Restriction.AbstractCut(enz_name, r_clz, rest_dict[enz_name])


def get_enzyme_instance(enz_name):
    """
    Fetch an instance of a given restriction enzyme by its name.
    :param enz_name: the case-sensitive name of the enzyme
    :return: RestrictionType the enzyme instance
    """
    return getattr(Restriction, enz_name)


class CutSites:
    """
    The cut-sites for a given enzyme on a given template.
    Note: locations are 0-based
    """

    def __init__(self, enzyme, template_seq, random_state, linear=False):
        """
        Initialize the cut-sites of an enzyme on a template sequence.

        Linearity affects both the initial search for recognition sites and
        when requesting the nearest site to a given genomic location.

        :param enzyme: the restriction enzyme (Bio.Restriction RestrictionType object)
        :param template_seq: the template sequence to digest (Bio.Seq object)
        :param random_state: the random state used for draws
        :param linear: treat sequence as linear
        """
        self.random_state = random_state
        self.choice = random_state.choice
        self.randint = random_state.randint

        self.enzyme = enzyme
        self.max_length = len(template_seq) - 1

        # find sites, converting from 1-based.
        self.sites = np.array(enzyme.search(template_seq, linear)) - 1
        self.size = self.sites.shape[0]
        if self.size == 0:
            raise NoCutSitesException(template_seq.id, str(enzyme))

        # method setup
        if linear:
            self.find_nn = self._find_nn_linear
            self.covers = self._covers_site_linear
        else:
            self.find_nn = self._find_nn_circular
            self.covers = self._covers_site_circular
            self.shouldered = self._add_shoulders()

    def _add_shoulders(self):
        """
        Add shoulders to the already determined list of circular chr sites. This allows
        finding positions without logic for edge cases (ix=0 or -1)
        """
        before_first = self.sites[-1] - self.max_length
        after_last = self.max_length + self.sites[0]
        return np.hstack(([before_first], self.sites, [after_last]))

    def random_site(self):
        """
        Select a uniformly random site
        :return: a random site
        """
        return self.sites[self.randint(self.size)]

    def _covers_site_linear(self, x1, length):
        """
        Test whether a specified position and length contains any cut-sites, assuming
        a linear molecule.
        :param x1: starting position
        :param length: length
        :return: True the coordinates contain at least one cut-site
        """
        return ((self.sites > x1) & (self.sites <= x1+length)).any()

    def _covers_site_circular(self, x1, length):
        """
        Test whether a specified position and length contains any cut-sites, assuming
        a circular molecule.
        :param x1: starting position
        :param length: length
        :return: True the coordinates contain at least one cut-site
        """
        x2 = x1 + length
        if x2 > self.max_length:
            ret = ((x2 % self.max_length) >= self.sites) | (x1 <= self.sites)
        else:
            ret = (x1 <= self.sites) & (x2 >= self.sites)
        return ret.any()

    def _find_nn_circular(self, pos):
        """
        Find the nearest cut-site relative to supplied position on a circular
        chromosome.
        :param pos: the position on the chromosome
        :return: nearest site
        """
        if pos > self.max_length:
            OutOfBoundsException(pos, self.max_length)

        cs = self.shouldered
        ix = np.searchsorted(cs, pos)
        x1 = cs[ix - 1]
        x2 = cs[ix]
        # modulo so as we only return values within the range [0..maxlen]
        # this handles the edge case of sites crossing beginning or end.
        if pos - x1 <= x2 - pos:
            return x1 % self.max_length
        else:
            return x2 % self.max_length

    def _find_nn_linear(self, pos):
        """
        Find the nearest cut-site relative to the supplied position on a linear
        chromosome or sequence fragment.
        :param pos: the position on the chromosome
        :return: nearest site
        """
        if pos > self.max_length:
            OutOfBoundsException(pos, self.max_length)

        cs = self.sites
        ix = np.searchsorted(cs, pos)
        # first or last site was closest
        if ix == 0:
            return cs[0]
        elif ix == self.size:
            return cs[1]
        else:
            # pick the closest of nearest neighbours
            x1 = cs[ix - 1]
            x2 = cs[ix]
            if pos - x1 <= x2 - pos:
                return x1
            else:
                return x2

    def find_first(self, pos, origin_site):
        """
        Beginning from pos and searching toward the origin, return the first encountered cut-site.
        This may turn out to be the origin if there is no other intervening site.
        :param pos: a position on the chromosome
        :param origin_site: a valid cut-site used as the relative origin
        :return: the first site encountered between pos and origin_site
        """
        if pos > self.max_length:
            OutOfBoundsException(pos, self.max_length)

        cs = self.sites
        if pos > origin_site:
            # the position begins after the origin
            ix = np.searchsorted(cs, pos, side='right')
            if ix == 0:
                return cs[ix]
            else:
                return cs[ix-1]
        else:
            # position begins before the origin site
            ix = np.searchsorted(cs, pos, side='left')
            return cs[ix]


class AllSites:

    def __init__(self, size, random_state):
        """
        Initialise an instance of AllSites. This represents a completely unconstrained
        model, where any base-position is equally accessible.

        :param size: the maximum length of a sequence
        :param random_state: random state used for draws
        """
        self.random_state = random_state
        self.randint = random_state.randint
        self.size = size

    @staticmethod
    def covers():
        """
        Always true, every position is covered.
        :return: True
        """
        return True

    def random_site(self):
        """
        Draw a random base-position uniformly over the entire extent (0..size-1).
        :return: random base position (0-based)
        """
        return self.randint(self.size)

    @staticmethod
    def find_nn(pos):
        """
        As every site is accessible this is effectively a dummy function returning the input.
        :param pos: the position to find a NN for
        :return: pos, unchanged.
        """
        return pos


class Replicon:
    """
    A DNA molecule which will be digested. This may be a chromosome, plasmid, etc.
    """

    # Formatting string for sequence descriptions of a part (subsequence) of a replicon.
    # Used in insert/read creation.
    PART_DESC_FMT = '{0:d}:{1}:{2}'

    # Empirical distribution parameters. These might eventually be exposed to users.
    BACKBONE_PROB = 0.2
    GLOBAL_EMPDIST_BINS = 1000
    GLOBAL_SHAPE_FACTOR = 6.0e-6
    CID_EMPDIST_BINS = 100
    CID_SHAPE_FACTOR = 8.0e-6
    CID_MIN = 3
    CID_MAX = 6
    CID_DEPTH = 2

    def __init__(self, name, cell, cn, seq, enzyme, anti_rate, random_state, create_cids=True):
        """
        The definition of a replicon (chromosome, plasmid, etc).
        :param name: a unique name for this replicon
        :param cell: the parent cell for this replicon
        :param cn: the copy-number of this replicon in 'cell'
        :param seq: the genomic sequence of this replicon as a Bio.Seq object
        :param enzyme: the enzyme used to digest this replicon as a Bio.Restriction RestrictionType
        :param anti_rate: the rate of anti-diagonal interactions
        :param random_state: a numpy RandomState object for random number generation
        :param create_cids: when true, simulate chromosome-interacting-domains
        """

        # if random state not supplied, initialise one
        self.random_state = random_state
        self.choice = random_state.choice
        self.uniform = random_state.uniform
        self.randint = random_state.randint

        self.name = name
        self.copy_number = cn
        self.seq = seq
        self.anti_rate = anti_rate

        # cut-site related properties. These are pre-calculated as a simple
        # means of avoiding performance penalties with repeated calls.
        if not enzyme:
            self.sites = AllSites(len(seq.seq), self.random_state)
        else:
            self.sites = CutSites(enzyme, seq.seq, self.random_state, linear=False)

        self.length = len(self.seq)
        self.num_sites = self.sites.size
        self.site_density = self.num_sites / float(self.length)

        if create_cids:
            # setup for more complex simulated CID model
            self.draw_constrained_site = self._draw_cid_constrained_site
            self.cid_blocks = em.cids_to_blocks(
<<<<<<< HEAD
                em.generate_nested_cids(self.random_state, self.length, 0.25, 1000, 3.0e-6, 100, 8.0e-6,
                                        min_num=3, max_num=6, recur_depth=2))
=======
                em.generate_nested_cids(self.random_state, self.length, Replicon.BACKBONE_PROB,
                                        Replicon.GLOBAL_EMPDIST_BINS, Replicon.GLOBAL_SHAPE_FACTOR,
                                        Replicon.CID_EMPDIST_BINS, Replicon.CID_SHAPE_FACTOR,
                                        min_num=Replicon.CID_MIN, max_num=Replicon.CID_MAX,
                                        recur_depth=Replicon.CID_DEPTH))
>>>>>>> 4dc9e276

        else:
            # setup for simple model
            self.draw_constrained_site = self._draw_simple_constrained_site
            self.empdist = em.EmpiricalDistribution(self.random_state, self.length,
                                                    Replicon.GLOBAL_EMPDIST_BINS, em.cdf_geom_unif,
                                                    shape=Replicon.GLOBAL_SHAPE_FACTOR)

        # set bidirection association with containing cell
        self.parent_cell = cell
        cell.register_replicon(self)

    def __repr__(self):
        return '{0} {1} {2} {3}'.format(self.name, self.parent_cell, self.sites.size, self.length)

    def covers_site(self, x, length):
        """
        Test if the segment defined by a position and length cover any cut-sites
        for this replicon and enzyme digestion.
        :param x: the beginning position
        :param length: the segment length
        :return: True - this segment covers at least one site.
        """
        return self.sites.covers(x, length)

    def draw_any_site(self):
        """
        Uniform selection of a random site
        :return: a cut-site
        """
        return self.sites.random_site()

    def draw_any_location(self):
        """
        Uniform selection of any genomic coordinate for this replicon
        :return: a genomic coord (zero based)
        """
        return self.randint(0, self.length)

    @staticmethod
    def get_loc_3c(emp_dist, x1, length):
        """
        Get a second genomic location (x2) on this replicon, where the separation |x2-x1|
        is constrained by the experimentally determined distribution for 3C/HiC ligation
        products.
        :param emp_dist: empirical distribution of separation
        :param x1: the first position
        :param length: the length (bp) of the replicon
        :return: x2: the second position
        """
        # draw a random separation
        delta = int(emp_dist.rand())

        # pve or nve shift, modulo length
        if emp_dist.uniform() < 0.5:
            x2 = (x1 - delta) % length
        else:
            x2 = (x1 + delta) % length
        return x2

    def _draw_simple_constrained_site(self, x1):
        """
        Draw a second site (x2) relative to the first (x1) which is constrained
        to follow a basic empirical distribution.
        :param x1: the first location
        :return: x2: the second location
        """
        x2 = Replicon.get_loc_3c(self.empdist, x1, self.length)

        # anti-diagonal
        if self.uniform() < self.anti_rate:
            x2 = self.length - x2

        # return nearest site
        return self.sites.find_nn(x2)

    def _draw_cid_constrained_site(self, x1):
        """
        Draw a second site (x2) relative to teh first (x1) which is constrained to follow
        a nested hierarchy of empirical distributions, intended to simulate chromosomal
        interaction domains (CID). Here, CIDs are small regions of a chromosome which interact
        (possibly through folding) at a more frequent level than that of the overall backbone.

        The range of effect of the CIDs are predetermined at instantiation time and stored as
        intervals within an interval-tree. When called, x1 determines which overlapping intervals
        are involved and single emp-dist (representing a particular CID) is chosen at random
        (randomly weighted).

        :param x1: the first location
        :return: x2: the second location.
        """
        block = self.cid_blocks[x1].pop()
        ovl_invs = block.data['inv_list']

        if len(ovl_invs) == 1:
            # only the background distribution governs this block
            chosen_inv = ovl_invs[0]

            x2 = Replicon.get_loc_3c(chosen_inv.data['empdist'], x1, chosen_inv.length())

            # anti-diagonal
            if self.uniform() < self.anti_rate:
                x2 = self.length - x2

        else:
            # pick a cid or background from those defined for this block
            # note, numpy will not accept the list of intervals here
            ix = self.choice(len(ovl_invs), p=block.data['prob_list'])
            chosen_inv = ovl_invs[ix]

            x2 = Replicon.get_loc_3c(chosen_inv.data['empdist'], x1 - chosen_inv.begin, chosen_inv.length())
            x2 += chosen_inv.begin

            # main backbone gets anti-diagonal treatment
            if chosen_inv.data['depth'] == 0:
                # antidiagonal
                if self.uniform() < self.anti_rate:
                    x2 = self.length - x2

        return self.sites.find_nn(x2)

    def subseq(self, x1, length, rev=False):
        """
        Create a subsequence, where the replicon is always treated as circular.

        :param x1: starting genomic position
        :param length: length of subsequence
        :param rev: reverse complement this sequence.
        :return: subseq Seq object
        """

        # handle negative starts as wrapping around.
        if x1 < 0:
            x1 %= self.length

        x2 = x1 + length
        diff = x2 - self.length
        if diff > 0:
            # sequence will wrap around
            ss = self.seq[x1:] + self.seq[:diff]
            ss.description = Replicon.PART_DESC_FMT.format(rev, x1+1, diff)
        else:
            ss = self.seq[x1:x2]
            ss.description = Replicon.PART_DESC_FMT.format(rev, x1+1, x2)

        if rev:
            ss.reverse_complement(id=True, description=True)

        return ss


class Cell:
    """
    A cell acts as the container of one or more replicons, where each may have its
    own copy-number in addition to the relative abundance of their containing cell.
    """

    def __init__(self, name, abundance, random_state, trans_rate=0.1):
        """
        The definition of a cell.
        :param name: a unique name for this cell.
        :param abundance: the relative abundance of this cell in the community.
        :param random_state: a numpy RandomState object for random number generation
        :param trans_rate: the rate of inter-replicon (trans) ligation products
        """

        # if no object supplied, initialise one.
        self.random_state = random_state
        self.uniform = random_state.uniform
        self.name = name
        self.abundance = abundance
        # replicons are kept in the order they are registered
        self.replicon_registry = OrderedDict()
        # inter-replicon (trans) rate
        self.trans_rate = trans_rate

        # probability properties, to be initialised by init_prob()
        self.cdf = None
        self.pdf = None
        self.pdf_cn = None
        self.pdf_extent = None
        self.pdf_sites = None
        self.cdf_cn = None
        self.cdf_extent = None
        self.cdf_sites = None
        self.replicon_names = None
        self.cdf_sites_inter = None
        self.cdf_extents_inter = None

    def __repr__(self):
        return repr((self.name, self.abundance, self.num_replicons()))

    def num_replicons(self):
        """
        :return: the number of replicons for this cell.
        """
        return len(self.replicon_registry)

    def init_prob(self):
        """
        Initialise the selection probabilities. This method should be called after all replicons are
        registered or when a new replicon is added.
        """
        assert self.num_replicons() > 0, 'group contained no registered replicons'

        # begin with some empty PDFs
        self.pdf_cn = np.zeros(self.num_replicons())
        self.pdf_extent = np.zeros(self.num_replicons())
        self.pdf_sites = np.zeros(self.num_replicons())

        # for each replicon, the PDF for the various modes of selection.
        for i, k in enumerate(self.replicon_registry):
            repl = self.replicon_registry[k]
            cn = float(repl.copy_number)
            self.pdf_cn[i] = cn
            self.pdf_extent[i] = cn * repl.length
            self.pdf_sites[i] = cn * repl.num_sites

        # normalise the PDFs
        self.replicon_names = np.array(self.replicon_registry.keys())
        self.pdf_cn /= self.pdf_cn.sum()
        self.pdf_extent /= self.pdf_extent.sum()
        self.pdf_sites /= self.pdf_sites.sum()

        # CDFs from the PDFs. Selection is accomplished by drawing a
        # unif([0..1]) and mapping that through the relevant CDF.
        self.cdf_cn = np.cumsum(self.pdf_cn)
        self.cdf_extent = np.cumsum(self.pdf_extent)
        self.cdf_sites = np.cumsum(self.pdf_sites)

        # One last set of CDFs for "select other" which exclude
        # each replicon in turn.
        if self.num_replicons() > 1:

            self.cdf_sites_inter = {}
            self.cdf_extents_inter = {}

            for ci in self.replicon_names:
                # indices without ci
                xi = np.where(self.replicon_names != ci)

                # site probs without ci
                pi = self.pdf_sites[xi]
                pi /= pi.sum()
                self.cdf_sites_inter[ci] = {'names': self.replicon_names[xi], 'prob': np.cumsum(pi)}

                # extent probs without ci
                pi = self.pdf_extent[xi]
                pi /= pi.sum()
                self.cdf_extents_inter[ci] = {'names': self.replicon_names[xi], 'prob': np.cumsum(pi)}

        # inter-repl rate is scaled by the product of this cell's site probs
        self.trans_rate *= self.pdf_sites.prod()

    def register_replicon(self, repl):
        """
        Insert a replicon into this cells registry
        :param repl: the replicon to insert
        :return: the inserted replicon
        """
        assert isinstance(repl, Replicon),  'Attempted to register invalid class.'
        if repl.name in self.replicon_registry:
            raise Sim3CException('duplicate replicon names')
        self.replicon_registry[repl.name] = repl
        return repl

    def get_replicon(self, name):
        """
        Return a replicon from the registry by name.
        :param name: the name of the replicon
        :return: the replicon
        """
        return self.replicon_registry[name]

    def draw_replicon(self):
        """
        Draw any replicon from this cell, biased only by copy number.
        :return: any replicon from this cell
        """
        return self.get_replicon(choice(self.random_state, self.replicon_names, self.cdf_cn))

    def draw_any_replicon_by_extents(self):
        """
        Draw any replicon from this cell. The probability is biased by per-replicon
        genomic extent and copy number.
        :return: any replicon from this cell
        """
        return self.get_replicon(choice(self.random_state, self.replicon_names, self.cdf_extent))

    def draw_any_replicon_by_sites(self):
        """
        Draw any replicon from this cell. The probability is biased by per-replicon
        number of sites and copy number.
        :return: any replicon from this cell
        """
        return self.get_replicon(choice(self.random_state, self.replicon_names, self.cdf_sites))

    def draw_other_replicon_by_sites(self, skip_repl):
        """
        Draw a different replicon from this cell. The probability is biased by per-replicon
        number of sites and copy number. Note: single replicon cell definitions will
        raise an exception.
        :param skip_repl: the replicon to exclude
        :return: another replicon from this cell
        """
        if self.num_replicons() <= 1:
            raise MonochromosomalException('inter-replicon events are not possible for monochromosomal cells')

        return self.get_replicon(choice(self.random_state,
                                        self.cdf_sites_inter[skip_repl]['names'],
                                        self.cdf_sites_inter[skip_repl]['prob']))

    def draw_other_replicon_by_extents(self, skip_repl):
        """
        Draw a different replicon from this cell. The probability is biased by per-replicon
        extent and copy number. Note: single replicon cell definitions will
        raise an exception.
        :param skip_repl: the replicon to exclude
        :return: another replicon from this cell
        """
        if self.num_replicons() <= 1:
            raise MonochromosomalException('inter-replicon events are not possible for monochromosomal cells')

        return self.get_replicon(choice(self.random_state,
                                        self.cdf_extents_inter[skip_repl]['names'],
                                        self.cdf_extents_inter[skip_repl]['prob']))

    def draw_any_site(self):
        """
        Draw a cut-site from any replicon within this cell. The probability
        of drawing a replicon is biased by the per-replicon number of sites
        and copy number, while genomic location is uniform.
        :return: a tuple of (replicon, location)
        """
        repl = self.draw_any_replicon_by_sites()
        return repl, repl.draw_any_site()

    def print_report(self):
        """
        Print a simple report about this cell.
        """
        print 'names', self.replicon_names
        print 'p_rep', self.pdf_cn
        print 'p_ext', self.pdf_extent
        print 'p_sit', self.pdf_sites

    def is_trans(self):
        """
        Coin toss test for whether an inter-replicon (trans) ligation product was formed. This
        is dictated by the rate supplied at instantiation time (trans_rate).
        :return: True -- treat this as a trans event
        """
        return self.num_replicons() > 1 and self.uniform() < self.trans_rate


class Community:
    """
    A community represents the entire collection and organisation of DNA molecules (replicons) in a simulation.
    This may be the approximation of an environmental sample, a multi-chromosomal or even monochromosomal
    organism.

    It is the entry point for the supporting reference data in a simulation, including such things as
    the relative abundance profile, DNA sequences and selected restriction enzyme. Additionally, are number
    of simulation parameters are exposed.
    """

    def __init__(self, seq_file, profile, enzyme, random_state, anti_rate=0.2, spurious_rate=0.02,
                 trans_rate=0.1, create_cids=True):
        """
        Initialise a community.

        :param seq_file: the multi-fasta sequences for all replicons in the community
        :param profile: the accompanying abundance profile of all replicons in the community
        :param enzyme: the enzyme used to digest DNA in the 3C/HiC library preparation
        :param anti_rate: the rate of anti-diagonal interactions
        :param random_state: a numpy random state used for random number generation
        :param spurious_rate: the rate of spurious ligation products
        :param trans_rate: the rate of inter-replicon (trans) ligation products within a cell
        :param create_cids: when true, simulate chromosome-interacting-domains
        """

        # init a random state if one was not supplied.
        # keep a reference to uniform handy
        self.random_state = random_state
        self.uniform = random_state.uniform

        # global replicon and cell registeries
        self.repl_registry = OrderedDict()
        self.cell_registry = OrderedDict()

        # reference fasta will be accessed by index.
        seq_index = SeqIO.index(seq_file, 'fasta', alphabet=Alphabet.generic_dna)

        # initialise the registries using the community profile
        for ri in profile.values():
            # register the cell
            cell = self._register_cell(Cell(ri.cell, ri.abundance, self.random_state, trans_rate))
            try:
                rseq = seq_index[ri.name]
            except Exception:
                raise Sim3CException('Error getting sequence {0} from fasta file'.format(ri.name))
            # community-wide replicon registry
            self._register_replicon(Replicon(ri.name, cell, ri.copy_number, rseq, enzyme, anti_rate,
                                             random_state, create_cids))

        # now we're finished reading replicons, initialise the probs for each cell
        for cell in self.cell_registry.values():
            cell.init_prob()

        # now initialise the probs for the whole community
        self.pdf_repl = np.zeros(len(self.repl_registry))
        self.pdf_extent = np.zeros(len(self.repl_registry))
        self.pdf_sites = np.zeros(len(self.repl_registry))

        # whether site (prox-lig) or extent (wgs) based, probs are
        # weighted by cellular abundance and copy number
        for i, k in enumerate(self.repl_registry):
            repl = self.repl_registry[k]
            abn = repl.parent_cell.abundance
            cn = repl.copy_number
            self.pdf_repl[i] = abn * cn
            self.pdf_extent[i] = abn * cn * repl.length
            self.pdf_sites[i] = abn * cn * repl.num_sites

        # now normalise pdfs
        self.pdf_repl /= self.pdf_repl.sum()
        self.pdf_extent /= self.pdf_extent.sum()
        self.pdf_sites /= self.pdf_sites.sum()

        # derive cdfs from pdfs, these are what's used for drawing values
        self.cdf_repl = np.cumsum(self.pdf_repl)
        self.cdf_extent = np.cumsum(self.pdf_extent)
        self.cdf_sites = np.cumsum(self.pdf_sites)

        # keep a list of chr names in numpy format
        self.repl_names = np.array(self.repl_registry.keys())

        # setup pdfs and cdfs for inter-cellular events
        # each represents a deletion of one chr and renormalisation
        if len(self.repl_registry) > 1:
            self.cdf_sites_inter = {}
            for rni in self.repl_names:
                ix = np.where(self.repl_names != rni)
                pi = self.pdf_sites[ix]
                pi /= pi.sum()
                self.cdf_sites_inter[rni] = {'names': self.repl_names[ix], 'prob': np.cumsum(pi)}

        # inter-cellular rate is scaled by the product of all chrom site probs
        self.spurious_rate = spurious_rate

        # keep the number of cells handy
        self.num_cells = len(self.cell_registry)

        # we must have at least one cell defined
        assert self.num_cells > 0, 'Community appears to be empty'

    def _register_cell(self, cell):
        """
        Add an instance of Cell to the cell registry
        :param cell: a Cell object to add
        :return: the added cell instance
        """
        assert isinstance(cell, Cell), 'Attempted to register invalid class.'
        if cell.name not in self.cell_registry:
            self.cell_registry[cell.name] = cell
        return self.cell_registry[cell.name]

    def _register_replicon(self, repl):
        """
        Add an instance of Replicon to the replicon registry
        :param repl: a Replicon object to add
        :return: the added replicon instance
        """
        assert isinstance(repl, Replicon),  'Attempted to register invalid class.'
        if repl.name in self.repl_registry:
            raise Sim3CException('duplicate replicon names in community')
        self.repl_registry[repl.name] = repl
        return repl

    def get_repl(self, name):
        """
        Return a replicon from the registry
        :param name: the name of the replicon
        :return: the Replicon instance
        """

        return self.repl_registry[name]

    def get_cell(self, name):
        """
        Return a cell from the registry
        :param name: the name of the cell
        :return: the Cell instance
        """
        return self.cell_registry[name]

    def draw_repl(self):
        """
        Draw any replicon from this community, biased relative abundance and copy number.
        :return: any replicon from this community
        """
        return self.get_repl(choice(self.random_state, self.repl_names, self.cdf_repl))

    def draw_any_repl_by_extent(self):
        """
        Draw any replicon from this community. The probability is biased by cellular abundance,
        and per-replicon genomic extent and copy number.
        :return: any replicon from this community
        """
        return self.get_repl(choice(self.random_state, self.repl_names, self.cdf_extent))

    def draw_any_repl_by_sites(self):
        """
        Draw any replicon from this community. The probability is biased by cellular abundance,
        and per-replicon number of cut-sites and copy number.
        :return: any replicon from this community
        """
        return self.get_repl(choice(self.random_state, self.repl_names, self.cdf_sites))

    def draw_other_repl_by_sites(self, skip_repl):
        """
        Draw a different replicon from this community. The probability is biased by cellular abundance,
        per-replicon number of sites and copy number. Note: single replicon cell definitions will
        raise an exception.
        :param skip_repl: the replicon to exclude
        :return: another replicon from this cell
        """
        return self.get_repl(choice(self.random_state,
                                    self.cdf_sites_inter[skip_repl]['names'],
                                    self.cdf_sites_inter[skip_repl]['prob']))

    def draw_any_by_site(self):
        """
        Draw any site from any replicon, biased by abundance, number of sites and copy number.
        :return:
        """
        repl = self.draw_any_repl_by_sites()
        return repl, repl.draw_any_site()

    def draw_any_by_extent(self):
        """
        Draw any site from any replicon, biased by abundance, number of sites and copy number.
        :return:
        """
        repl = self.draw_any_repl_by_extent()
        return repl, repl.draw_any_location()

    def print_report(self):
        print 'names', self.repl_names
        print 'p_rep', self.pdf_repl
        print 'p_ext', self.pdf_extent
        print 'p_sit', self.pdf_sites

    def is_spurious(self):
        """
        Coin toss test for whether a spurious ligation product was formed. This is
        dictated by the rate supplied at instantiation time (spurious_rate).
        :return: True -- treat this as a spurious event
        """
        return self.uniform() < self.spurious_rate


class ReadGenerator:
    """
    Generate inserts and subsequent read-pairs for a particular library preparation method. Primarily,
    3C does not generate a duplication of the cut-site, whereas HiC's enriching for ligation products by
    use of biotinylation does produce site duplication during infill of overhangs.

    The desired insert size and its variability are specified here.

    Other sequencing read simulation parameters are supplied here initialise ART.
    """
    def __init__(self, method, enzyme, seed, random_state,
                 prefix='SIM3C', simple=False, machine_profile='EmpMiSeq250',
                 read_length=250, ins_rate=9.e-5, del_rate=1.1e-4,
                 insert_mean=500, insert_sd=100, insert_min=100, insert_max=None):
        """
        Initialise a read generator.
        :param method: The two library preparation methods are: 'meta3c' or 'hic'.
        :param enzyme: The employed restriction enzyme
        :param seed: a random seed - required to initial Art.
        :param random_state: additionally the random state object
        :param prefix: leading string for read names
        :param simple: True: do not simulate sequencing errors (faster), False: fully simulation sequencing
        :param machine_profile: ART Illumina error profile for a particular machine type. Default EmpMiSeq250
        :param read_length: desired read-length
        :param ins_rate: insertion rate (Art default: 9e-5)
        :param del_rate: deletion rate (Art default: 1.1e-4)
        :param insert_mean: mean sequencing insert length (must be > 0 and minimum)
        :param insert_sd: standard deviation of insert length  (must be < mean)
        :param insert_min: minimum allowable insert length (must be > 50)
        :param insert_max: maximum allowable insert length (must be > mean)
        """

        self.method = method
        self.cut_site = enzyme.ovhgseq * 2
        self.prefix = prefix
        self.seq_id_fmt = prefix + ':{seed}:{mode}:1:1:1:{idx} {r1r2}:Y:18:1'
        self.wgs_desc_fmt = 'WGS {repl.name}:{x1}..{x2}:{dir}'
        self._3c_desc_fmt = method.upper() + ' {repl1.name}:{x1} {repl2.name}:{x2}'

        assert insert_min > 50, 'Minimum allowable insert size is 50bp'
        assert insert_min < insert_mean, 'Minimum insert size must be less than expected mean'
        assert insert_mean > 0 and insert_sd > 0, 'Insert mean and stddev must be greater than 0'
        if insert_mean < insert_sd:
            print 'Warning: specified insert mean ({0}) less than stddev ({1})'.format(insert_mean, insert_sd)
        if insert_mean - insert_sd < insert_min:
            print 'Warning: specified insert mean ({0}) and stddev ({1}) will produce many inserts below ' \
                  'the minimum allowable insert length ({2})'.format(insert_mean, insert_sd, insert_min)

        self.insert_mean = insert_mean
        self.insert_sd = insert_sd
        self.insert_min = insert_min
        self.insert_max = insert_max
        self.too_short = 0
        self.too_long = 0

        self.seed = seed
        self.random_state = random_state
        self.uniform = random_state.uniform
        self.normal = random_state.normal
        self.randint = random_state.randint

        # initialise ART read simulator
        self.art = Art.Art(read_length, Art.EmpDist.create(machine_profile), ins_rate, del_rate, seed=self.seed)

        # set the method used to generate reads
        if simple:
            self.next_pair = self.art.next_pair_simple_seq
        else:
            self.next_pair = self.art.next_pair_indel_seq

        try:
            method_switcher = {
                'hic': self._part_joiner_sitedup,
                'meta3c': self._part_joiner_simple,
                'dnase': self._part_joiner_simple
            }
            self._part_joiner = method_switcher[self.method.lower()]
        except Exception:
            raise Sim3CException('unknown library preparation method ({0}) Either: \'3c\' or \'hic\']'.format(method))

    def get_report(self):
        """
        Prepare a small report on the number of inserts which were constrained by either the maximum
        or minimum length settings.
        """
        msg = 'Constrained inserts: '
        msg += '[len < {min}] = {min_count}'.format(min=self.insert_min, min_count=self.too_short)
        if self.insert_max:
            msg += ', [len > {max}] = {max_count}'.format(max=self.insert_max, max_count=self.too_long)
        else:
            msg += ', [no max limit]'
        return msg

    def _part_joiner_simple(self, a, b):
        """
        Join two fragments end to end without any site duplication. The new
        fragment will begin at a_0 and end at b_max. Used when no end fills are
        applied to the library prep (Eg. meta3C)
        Altogether [a_0..a_max] + [b_0..b_max]
        :param a: fragment a
        :param b: fragment b
        :return: a + b
        """
        return a + b

    def _part_joiner_sitedup(self, a, b):
        """
        Join two fragments end to end where the cut-site is duplicated. The new
        fragment will begin at a_0 end at b_max. Used when end-fill is applied
        before further steps in library preparation (Eg. HiC)
        Altogether [a_0..a_max] + [cs_0..cs_max] + [b_0..b_max]
        :param a: fragment a
        :param b: fragment b
        :return: a + b
        """
        return a + self.cut_site + b

    def draw_insert(self):
        """
        Draw an insert length, midpoint and direction. Since this is normally distributed
        even with reasonable mean and stddev, it is possible to return lengths
        less than zero. These cases are handled by redrawing until we get a length
        greater than the specified minimum.
        length.
        :return: length, midpoint and direction tuple. Eg. (100, 56, True)
        """
        length = int(self.normal(self.insert_mean, self.insert_sd))
        if length < self.insert_min:
            self.too_short += 1
            length = self.insert_min
        elif self.insert_max and length > self.insert_max:
            self.too_long += 1
            length = self.insert_max
        midpoint = self.randint(0, length)
        is_fwd = self.uniform() < 0.5
        return length, midpoint, is_fwd

    def make_wgs_readpair(self, repl, x1, ins_len, is_fwd):
        """
        Create a fwd/rev read-pair simulating WGS sequencing.
        :param repl: replicon from which to extract this read-pair
        :param x1: the initial coordinate along the replicon.
        :param ins_len: the insert length
        :param is_fwd: will the insert be off the fwd strand
        :return: a read-pair dict
        """
        frag = repl.subseq(x1, ins_len, is_fwd)
        pair = self.next_pair(str(frag.seq))
        pair['mode'] = 'WGS'
        pair['desc'] = self.wgs_desc_fmt.format(repl=repl, x1=x1, x2=x1+ins_len, dir='F' if is_fwd else 'R')
        return pair

    def make_ligation_readpair(self, repl1, x1, repl2, x2, ins_len, ins_junc):
        """
        Create a fwd/rev read-pair simulating a ligation product (Eg. the outcome of
        HiC or meta3C library prep). As repl1 and repl2 can be the same, these ligation
        products can be inter-rep, intra-rep or spurious products.
        :param repl1: the first replicon
        :param x1:  the location along repl1
        :param repl2: the second replicon
        :param x2: the location along repl2
        :param ins_len: insert length
        :param ins_junc: junction point on insert
        :return: a read-pair dict
        """
        part_a = repl1.subseq(x1 - ins_junc, ins_junc)
        part_b = repl2.subseq(x2, ins_len - ins_junc)

        pair = self.next_pair(str(self._part_joiner(part_a, part_b).seq))
        pair['mode'] = '3C'
        pair['desc'] = self._3c_desc_fmt.format(repl1=repl1, x1=x1, repl2=repl2, x2=x2)
        return pair

    def write_readpair(self, h_out, pair, index, fmt='fastq'):
        """
        Write a read-pair object to a stream.
        :param h_out: the output stream
        :param pair: the read-pair to write
        :param index: a unique identifier for the read-pair. (Eg. an integer)
        :param fmt: the output file format
        """

        # create Bio.Seq objects for read1 (fwd) and read2 (rev)
        read1 = pair['fwd'].read_record(self.seq_id_fmt.format(seed=self.seed, mode=pair['mode'], idx=index, r1r2=1),
                                        desc=pair['desc'])
        read2 = pair['rev'].read_record(self.seq_id_fmt.format(seed=self.seed, mode=pair['mode'], idx=index, r1r2=2),
                                        desc=pair['desc'])
        # write to interleaved file
        SeqIO.write([read1, read2], h_out, fmt)


class SequencingStrategy:
    """
    A SequencingStrategy represents the whole experiment. This includes the reference data from which
    WGS and ligation products are generated, and the simulation of Illumina sequencing reads.

    Experiments are reproducible by supplying the same seed value.
    """

    Strategy = namedtuple('Strategy', 'method run')

    def __init__(self, seed, prof_filename, seq_filename, enz_name, number_pairs,
                 method, read_length, prefix, machine_profile,
                 insert_mean=400, insert_sd=50, insert_min=50, insert_max=None,
                 anti_rate=0.25, spurious_rate=0.02, trans_rate=0.1,
                 efficiency=0.02,
                 ins_rate=9.e-5, del_rate=1.1e-4,
                 create_cids=True, simple_reads=True):
        """
        Initialise a SequencingStrategy.

        :param seed: the random seed for all subsequent calls to numpy.random methods.
        :param prof_filename: the abundance profile for the community
        :param seq_filename: the matching sequence of replicon sequences in Fasta format
        :param enz_name: the restriction enzyme name (case sensitive)
        :param number_pairs: the number of read-pairs to generate
        :param method: the library preparation method (Either: 3c or hic)
        :param read_length: the length of reads
        :param prefix: read-names begin with this string
        :param machine_profile: ART Illumina sequencing machine profile
        :param insert_mean: mean insert length
        :param insert_sd: stddev insert length
        :param insert_min: minimum allowable insert length (must be > 50)
        :param insert_max: maximum allowable insert length (must be > mean)
        :param anti_rate: rate of anti-diagonal interactions
        :param spurious_rate: rate of spurious ligation products
        :param trans_rate: rate of inter-replicon (trans) ligation product
        :param efficiency: for meta3c simulation, the efficiency of ligation product generation.
        :param ins_rate: rate of sequencing insert errors
        :param del_rate: rate of sequencing deletion errors
        :param create_cids: simulate 3D structure, chromosomal interacting domains (CID)
        :param simple_reads: True: sequencing reads do not simulate error (faster), False: full simulation of sequencing
        """
        self.seed = seed
        self.prof_filename = prof_filename
        self.seq_filename = seq_filename
        self.enz_name = enz_name
        self.number_pairs = number_pairs
        self.simple_reads = simple_reads
        self.method = method
        self.read_length = read_length
        self.insert_min = insert_min
        self.insert_max = insert_max
        self.efficiency = efficiency

        # initialise the random state for the simulation
        self.random_state = np.random.RandomState(seed)

        self.enzyme = get_enzyme_instance(enz_name)
        self.profile = abn.read_profile(prof_filename, True)

        # initialise the community for the reference data
        self.community = Community(seq_filename, self.profile, self.enzyme, self.random_state, anti_rate=anti_rate,
                                   spurious_rate=spurious_rate, trans_rate=trans_rate,
                                   create_cids=create_cids)

        # preparate the read simulator for output
        self.read_generator = ReadGenerator(method, self.enzyme, seed, self.random_state,
                                            prefix=prefix, simple=simple_reads, machine_profile=machine_profile,
                                            read_length=read_length, insert_mean=insert_mean,
                                            insert_sd=insert_sd, insert_min=insert_min, insert_max=insert_max,
                                            del_rate=del_rate, ins_rate=ins_rate)

        # the method determines the strategy governing the creation of
        # ligation products and WGS reads.
        try:
            strategy_switcher = {
                'hic': self._simulate_hic,
                'meta3c': self._simulate_meta3c,
                'dnase': self._simulate_dnase
            }
            self._selected_strat = self.Strategy(method, strategy_switcher[method.lower()])
        except Exception:
            raise Sim3CException('unknown library preparation method ({0}) Either: \'3c\' or \'hic\']'.format(method))

    def run(self, ostream):
        """
        Add some pre and post detail to the selected strategy.
        :param ostream: the output stream for reads
        """
        print 'Starting sequencing simulation'
        print 'Library method: {0}'.format(self._selected_strat.method)
        print 'Progress:'
        info = self._selected_strat.run(ostream)
        print 'Finished simulation'
        print 'Run Report:'
        print 'Read counts: WGS reads = {wgs_count}, Ligation products = {lig_count}'.format(**info)
        print '{0}'.format(self.read_generator.get_report())

    def _simulate_meta3c(self, ostream):
        """
        A strategy to simulate the sequencing of a 3C (meta3C) library.

        The most significant differentiator between 3C and HiC is that no biotin pulldown
        is employed for 3C sequencing experiments, thus only a small fraction of reads
        comprise ligation products, with the majority being conventional WGS reads.
        :param ostream: the output stream for reads
        """

        comm = self.community
        uniform = self.random_state.uniform
        read_gen = self.read_generator
        efficiency = self.efficiency

        n_wgs = 0
        n_3c = 0

        for n in tqdm.tqdm(xrange(1, self.number_pairs+1)):

            # pick an replicon, position and insert size
            r1, x1 = comm.draw_any_by_extent()
            ins_len, midpoint, is_fwd = read_gen.draw_insert()

            if uniform() < efficiency and r1.covers_site(x1, midpoint):

                n_3c += 1

                # move x1 to the nearest actual site
                x1 = r1.sites.find_nn(x1)

                # is it spurious ligation
                if comm.is_spurious():

                    r2, x2 = comm.draw_any_by_site()

                # is it an inter-replicon (trans) ligation
                elif r1.parent_cell.is_trans():

                    r2 = r1.parent_cell.draw_other_replicon_by_sites(r1.name)
                    x2 = r2.draw_any_site()

                # otherwise an intra-replicon (cis) ligation
                else:
                    # find the first intervening site between
                    # random constrained position x2 and site x1.
                    x2 = r1.draw_constrained_site(x1)
                    x2 = r1.sites.find_first(x2, x1)
                    r2 = r1

                # randomly permute source/destination
                if uniform() < 0.5:
                    x1, x2 = x2, x1
                    r1, r2 = r2, r1

                pair = read_gen.make_ligation_readpair(r1, x1, r2, x2, ins_len, midpoint)

            # otherwise WGS
            else:
                n_wgs += 1
                # take the already drawn coordinates
                pair = read_gen.make_wgs_readpair(r1, x1, ins_len, is_fwd)

            read_gen.write_readpair(ostream, pair, n)

        assert self.number_pairs - n_wgs == n_3c, 'Error: WGS and 3C pairs did not sum to ' \
                                                  '{0} was did not add'.format(self.number_pairs)

        return {'wgs_count': n_wgs, 'lig_count': self.number_pairs - n_wgs}

    def _simulate_hic(self, ostream):
        """
        A strategy to simulate the sequencing of a HiC library.
        :param ostream: the output stream for reads
        """

        comm = self.community
        uniform = self.random_state.uniform
        read_gen = self.read_generator
        efficiency = self.efficiency

        n_wgs = 0
        n_3c = 0

        for n in tqdm.tqdm(xrange(1, self.number_pairs+1)):

            ins_len, midpoint, is_fwd = read_gen.draw_insert()

            # is HIC pair?
            if uniform() >= efficiency:

                n_3c += 1

                # draw the first replicon and site
                r1, x1 = comm.draw_any_by_site()

                # is it spurious ligation
                if comm.is_spurious():

                    r2, x2 = comm.draw_any_by_site()

                # is it an inter-replicon (trans) ligation
                elif r1.parent_cell.is_trans():

                    r2 = r1.parent_cell.draw_other_replicon_by_sites(r1.name)
                    x2 = r2.draw_any_site()

                # otherwise an intra-replicon (cis) ligation
                else:

                    x2 = r1.draw_constrained_site(x1)
                    r2 = r1

                # randomly permute source/destination
                if uniform() < 0.5:
                    x1, x2 = x2, x1
                    r1, r2 = r2, r1

                # with coordinates, make hic read-pair
                pair = read_gen.make_ligation_readpair(r1, x1, r2, x2, ins_len, midpoint)

            # otherwise WGS
            else:
                n_wgs += 1
                r1, x1 = comm.draw_any_by_extent()
                pair = read_gen.make_wgs_readpair(r1, x1, ins_len, is_fwd)

            read_gen.write_readpair(ostream, pair, n)

        assert self.number_pairs - n_wgs == n_3c, 'Error: WGS and 3C pairs did not sum to ' \
                                                  '{0} was did not add'.format(self.number_pairs)

        return {'wgs_count': n_wgs, 'lig_count': n_3c}

    def _simulate_dnase(self, ostream):
        """
        A strategy to simulate the sequencing of a HiC library without a restriction enzyme.
        :param ostream: the output stream for reads
        """
        comm = self.community
        uniform = self.random_state.uniform
        read_gen = self.read_generator
        efficiency = self.efficiency

        n_wgs = 0
        n_3c = 0

        for n in tqdm.tqdm(xrange(1, self.number_pairs+1)):

            ins_len, midpoint, is_fwd = read_gen.draw_insert()

            # is PLP?
            if uniform() >= efficiency:

                n_3c += 1

                # draw the first replicon and site
                r1, x1 = comm.draw_any_by_extent()

                # is it spurious ligation
                if comm.is_spurious():

                    r2, x2 = comm.draw_any_by_extent()

                # is it an inter-replicon (trans) ligation
                elif r1.parent_cell.is_trans():

                    r2 = r1.parent_cell.draw_other_replicon_by_extents(r1.name)
                    x2 = r2.draw_any_site()

                # otherwise an intra-replicon (cis) ligation
                else:

                    x2 = r1.draw_constrained_site(x1)
                    r2 = r1

                # randomly permute source/destination
                if uniform() < 0.5:
                    x1, x2 = x2, x1
                    r1, r2 = r2, r1

                # with coordinates, make hic read-pair
                pair = read_gen.make_ligation_readpair(r1, x1, r2, x2, ins_len, midpoint)

            # otherwise WGS
            else:
                n_wgs += 1
                r1, x1 = comm.draw_any_by_extent()
                pair = read_gen.make_wgs_readpair(r1, x1, ins_len, is_fwd)

            read_gen.write_readpair(ostream, pair, n)

        assert self.number_pairs - n_wgs == n_3c, 'Error: WGS and 3C pairs did not sum to ' \
                                                  '{0} was did not add'.format(self.number_pairs)

        return {'wgs_count': n_wgs, 'lig_count': n_3c}


if __name__ == '__main__':
    import abundance
    import io_utils

    import argparse
    import sys
    import time
    import os

    #
    # Commandline interface
    #
    parser = argparse.ArgumentParser(description='Simulate HiC read pairs')

    parser.add_argument('-C', '--compress', choices=['gzip', 'bzip2'], default=None,
                        help='Compress output files')

    parser.add_argument('-r', '--seed', metavar='INT', type=int, default=int(time.time()),
                        help="Random seed for initialising number generator")
    parser.add_argument('-m', '--method', default='hic', choices=['hic', 'meta3c', 'dnase'],
                        help='Library preparation method [hic]')
    parser.add_argument('-e', '--enzyme', dest='enzyme_name', default='NlaIII',
                        help='Restriction enzyme (case-sensitive) [NlaIII]')

    parser.add_argument('-n', '--num-pairs', metavar='INT', type=int, required=True,
                        help='Number of read-pairs generate')
    parser.add_argument('-l', '--read-length', metavar='INT', type=int, required=True,
                        help='Length of reads from Hi-C fragments')
    parser.add_argument('--prefix', default='SIM3C', help='Prefix for read names [SIM3C]')
    parser.add_argument('--insert-mean', metavar='INT', type=int, default=400,
                        help='Mean insert size [400]')
    parser.add_argument('--insert-sd', metavar='INT', type=int, default=50,
                        help='Standard deviation of insert sizes [50]')
    parser.add_argument('--insert-min', metavar='INT', type=int, default=100,
                        help='Minimum allowed insert size [100]')
    parser.add_argument('--insert-max', metavar='INT', type=int, default=None,
                        help='Maximum allowed insert size [None]')

    parser.add_argument('--create-cids', default=False, action='store_true',
                        help='Simulate chromosome interacting domains')
    parser.add_argument('--efficiency', metavar='FLOAT', type=float,
                        help='HiC/Meta3C efficiency factor [hic: 0.5 or meta3c: 0.02]')
    parser.add_argument('--anti-rate', metavar='FLOAT', type=float, default=0.2,
                        help='Rate of anti-diagonal fragments [0.2]')
    parser.add_argument('--trans-rate', metavar='FLOAT', type=float, default=0.1,
                        help='Rate of inter-replicon (trans) fragment formation [0.1]')
    parser.add_argument('--spurious-rate', metavar='FLOAT', type=float, default=0.02,
                        help='Rate of spurious fragment formation [0.02]')

    parser.add_argument('-P', '--profile', dest='profile_in', metavar='FILE',
                        help='Community abundance profile')
    parser.add_argument('--profile-name', metavar='FILE', default='profile.tsv',
                        help='Output file name for a procedural community profile', required=False)

    parser.add_argument('--dist', metavar='DISTNAME', choices=['equal', 'uniform', 'lognormal'],
                        help='Abundance profile distribution choices: equal, uniform, lognormal')
    parser.add_argument('--lognorm-mu', metavar='FLOAT', type=float, default='1', required=False,
                        help='Log-normal relative abundance mu parameter')
    parser.add_argument('--lognorm-sigma', metavar='FLOAT', type=float, default='1', required=False,
                        help='Log-normal relative abundance sigma parameter')

    parser.add_argument('--simple-reads', default=False, action='store_true', help='Do not simulate sequencing errors')
    parser.add_argument('--machine-profile', help='An ART sequencing machine profile [EmpMiSeq250]',
                        default='EmpMiSeq250', choices=Art.ILLUMINA_PROFILES.keys())
    parser.add_argument('--ins-rate', type=float, default=9.e-5, help='Insert rate [9e-5]')
    parser.add_argument('--del-rate', type=float, default=1.1e-4, help='Deletion rate [1.1e-4]')

    parser.add_argument(dest='genome_seq', metavar='FASTA',
                        help='Genome sequences for the community')
    parser.add_argument(dest='output_file', metavar='OUTPUT',
                        help='Output Hi-C reads file')
    args = parser.parse_args()

    try:

        if 'community_table' in args and args.dist:
            raise RuntimeError('Cannot define abundance both explicitly as a table (-t) and a distribution (--dist).')

        if args.method == 'dnase' and args.enzyme_name:
            raise RuntimeError('The dnase method does not accept an enyzme specification.')

        #
        # Prepare community abundance profile, either procedurally or from a file
        #
        #   Note: currently, all sequences for a single taxon are
        #   treated equally.
        #
        if not args.profile_in and not args.dist:
            print 'An abundance profile must be supplied either as a file or procedurally'
            sys.exit(1)

        profile = None
        if args.dist:
            # generate a procedural profile.
            # the number of taxa is defined by number of sequences. i.e. monochromosomal organisms

            if os.path.basename(args.profile_name) != args.profile_name:
                print 'Arguments to profile-name should not contain path information'
                sys.exit(1)

            profile_path = os.path.join(os.path.dirname(args.output_file), args.profile_name)
            if os.path.exists(profile_path):
                print 'A previous procedural abundance profile already exists'
                print 'Please delete or move away: {0}'.format(profile_path)
                sys.exit(1)

            seq_names = None
            seq_index = SeqIO.index(args.genome_seq, 'fasta')
            try:
                seq_names = list(seq_index)
            finally:
                seq_index.close()

            profile = abundance.generate_profile(args.seed, seq_names, mode=args.dist,
                                                 lognorm_mu=args.lognorm_mu, lognorm_sigma=args.lognorm_sigma)

            # present result to console
            profile.write_table(sys.stdout)

            # save result to file
            with open(profile_path, 'w') as h_out:
                profile.write_table(h_out)

            # generated profile will be used downstream
            args.profile_in = profile_path

        if not args.efficiency:
            if args.method == 'hic':
                args.efficiency = 0.5
            elif args.method == 'meta3c':
                args.efficiency = 0.02

        # list of CLI arguments to pass as parameters to the simulation
        kw_names = ['prefix', 'machine_profile', 'insert_mean', 'insert_sd', 'insert_min', 'insert_max',
                    'anti_rate', 'spurious_rate', 'trans_rate',
                    'efficiency',
                    'ins_rate', 'del_rate',
                    'create_cids', 'simple_reads']

        # extract these parameters from the parsed arguments
        kw_args = {k: v for k, v in vars(args).items() if k in kw_names}

        # initialise a sequencing strategy for this community
        # and the given experimental parameters
        strategy = SequencingStrategy(args.seed, args.profile_in, args.genome_seq, args.enzyme_name,
                                      args.num_pairs, args.method, args.read_length, **kw_args)

        # Run the simulation
        with io_utils.open_output(args.output_file, mode='w', compress=args.compress) as out_stream:
            strategy.run(out_stream)

    except Exception as ex:
        print 'Error: {0}'.format(ex)<|MERGE_RESOLUTION|>--- conflicted
+++ resolved
@@ -299,9 +299,9 @@
     PART_DESC_FMT = '{0:d}:{1}:{2}'
 
     # Empirical distribution parameters. These might eventually be exposed to users.
-    BACKBONE_PROB = 0.2
+    BACKBONE_PROB = 0.25
     GLOBAL_EMPDIST_BINS = 1000
-    GLOBAL_SHAPE_FACTOR = 6.0e-6
+    GLOBAL_SHAPE_FACTOR = 4.0e-6
     CID_EMPDIST_BINS = 100
     CID_SHAPE_FACTOR = 8.0e-6
     CID_MIN = 3
@@ -347,16 +347,11 @@
             # setup for more complex simulated CID model
             self.draw_constrained_site = self._draw_cid_constrained_site
             self.cid_blocks = em.cids_to_blocks(
-<<<<<<< HEAD
-                em.generate_nested_cids(self.random_state, self.length, 0.25, 1000, 3.0e-6, 100, 8.0e-6,
-                                        min_num=3, max_num=6, recur_depth=2))
-=======
                 em.generate_nested_cids(self.random_state, self.length, Replicon.BACKBONE_PROB,
                                         Replicon.GLOBAL_EMPDIST_BINS, Replicon.GLOBAL_SHAPE_FACTOR,
                                         Replicon.CID_EMPDIST_BINS, Replicon.CID_SHAPE_FACTOR,
                                         min_num=Replicon.CID_MIN, max_num=Replicon.CID_MAX,
                                         recur_depth=Replicon.CID_DEPTH))
->>>>>>> 4dc9e276
 
         else:
             # setup for simple model
